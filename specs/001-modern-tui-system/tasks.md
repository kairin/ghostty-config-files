# Tasks: Modern TUI Installation System

**Input**: Design documents from `/home/kkk/Apps/ghostty-config-files/specs/001-modern-tui-system/`
**Prerequisites**: plan.md ✅, spec.md ✅, research.md ✅, data-model.md ✅, contracts/ ✅

<<<<<<< HEAD
**Progress**: 31/64 tasks complete (48.4%) - Phase 7 (App Audit) STARTED ✅
**Last Updated**: 2025-11-18
=======
**Progress**: 33/64 tasks complete (51.6%) - Phase 5 (Progressive Summarization) COMPLETE ✅
**Last Updated**: 2025-11-19
>>>>>>> 47aea565

**Tests**: No explicit test requirements in spec.md - verification functions serve as integration tests

**Organization**: Tasks are grouped by implementation waves (from plan.md) and mapped to user stories for traceability. Each wave represents a phase that can be independently validated.

## Format: `[ID] [P?] [Story?] Description`

- **[P]**: Can run in parallel (different files, no dependencies)
- **[Story]**: Which user story this task belongs to (US1-US7) - only for user-facing features
- Include exact file paths in descriptions

---

## Phase 1: Setup (Project Initialization)

**Purpose**: Establish repository structure and backup legacy system

**User Story Mapping**: Infrastructure for all user stories

- [X] T001 Create lib/ directory structure (lib/core/, lib/ui/, lib/tasks/, lib/verification/)
- [X] T002 Backup current start.sh to start-legacy.sh with timestamp
- [X] T003 [P] Create .gitignore entry for /tmp/ghostty-start-logs/ and lib/**/*.backup
- [X] T004 [P] Create tests/ directory structure (tests/unit/, tests/integration/, tests/contract/)

**Checkpoint**: Repository structure ready for modular development ✅ COMPLETE

---

## Phase 2: Foundational (Core Infrastructure)

**Purpose**: Core libraries that ALL tasks depend on - BLOCKS all user story implementation

**⚠️ CRITICAL**: No user story work can begin until this phase is complete

### Wave 1: Core Infrastructure (Week 1)

**Context7 Validation**: Query "Best practices for bash library development 2025" and "Recommended logging patterns for shell scripts"

#### Duplicate Detection Framework (MANDATORY for all installations)

- [X] T005 [P] [US3] Implement lib/verification/duplicate_detection.sh - Unified duplicate detection library
  - Detect existing installations: command existence, version checks, multiple installations
  - Detection methods: `command -v`, `which -a`, `dpkg -l`, `snap list`, desktop file scanning
  - Return standardized detection result: {exists, version, installation_method, duplicates[]}
  - Used by ALL task modules before installation
  - **Context7 Note**: API authentication issue - used best practices fallback

#### Core Library Modules

- [X] T006 [P] Implement lib/core/logging.sh - Dual-format logging (JSON + human-readable)
  - Function: `log(level, message)` with levels: TEST, INFO, SUCCESS, WARNING, ERROR
  - Output to /tmp/ghostty-start-logs/start-TIMESTAMP.log (human-readable)
  - Output to /tmp/ghostty-start-logs/start-TIMESTAMP.log.json (structured JSON)
  - Critical errors append to /tmp/ghostty-start-logs/errors.log
  - Log rotation: keep last 10 installations
  - **Context7 Note**: API authentication issue - used best practices fallback

- [X] T007 [P] Implement lib/core/state.sh - State persistence for resume capability
  - State file: /tmp/ghostty-start-logs/installation-state.json
  - Functions: init_state(), is_task_completed(task_id), mark_task_completed(task_id, duration), mark_task_failed(task_id, error)
  - State includes: completed_tasks[], failed_tasks[], system_info{}, performance{}
  - Resume function: resume_installation() reads state and skips completed tasks
  - **Context7 Note**: API authentication issue - used best practices fallback

- [X] T008 [P] Implement lib/core/errors.sh - Error handling with recovery suggestions
  - Function: handle_error(task_name, error_code, error_message, recovery_suggestions[])
  - Auto-expansion in collapsible output for errors
  - Continue-or-abort prompts via gum confirm (if available) or read
  - Error diagnostics: what_failed, why_failed, how_to_fix
  - **Context7 Note**: API authentication issue - used best practices fallback

- [X] T009 [P] Implement lib/core/utils.sh - Utility functions
  - Function: get_visual_width(string) - Strip ANSI escape sequences, count visible characters
  - Function: calculate_duration(start_timestamp, end_timestamp) - Duration in seconds with bc
  - Function: format_duration(seconds) - Human-readable format (e.g., "2m 15s")
  - Function: get_timestamp() - ISO8601 timestamp for logging
  - **Context7 Note**: API authentication issue - used best practices fallback

#### gum TUI Framework Installation (Prerequisite for all UI)

**Context7 Validation**: Query "gum TUI framework installation methods Ubuntu 25.10 2025" and "Charm Bracelet gum performance benchmarks"

- [X] T010 [US1] Install gum framework (Charm Bracelet) in lib/tasks/gum.sh
  - **Status**: ✅ COMPLETE - lib/tasks/gum.sh module created
  - **Implementation**: Full task module with duplicate detection and verification
  - **Duplicate Detection**: detect_gum() integration, checks multiple installation methods
  - **Performance test**: gum startup ~22ms (acceptable, target <10ms ideal)
  - **Context7 Validation**: Query completed - apt recommended for Ubuntu 25.10
  - **Installation Methods**: apt (preferred) with binary fallback to ~/.local/bin
  - **Verification**: verify_gum_installed() with functionality and performance tests

- [X] T011 [US1] Implement lib/ui/tui.sh - gum integration wrapper
  - Function: init_tui() - Detect gum availability, set TUI_AVAILABLE flag
  - Function: show_spinner(title, command) - gum spin wrapper with graceful degradation
  - Function: show_progress(total, title) - gum progress wrapper
  - Function: show_confirm(prompt) - gum confirm wrapper (fallback to read)
  - Function: show_styled(text, color, bold) - gum style wrapper (fallback to echo)
  - Graceful degradation: If gum unavailable, use plain text equivalents
  - **Context7 Note**: API authentication issue - used best practices fallback

**Checkpoint**: Core infrastructure ready - can proceed to UI components and adaptive box drawing ✅ COMPLETE

### Wave 2: Adaptive Box Drawing (Week 1)

**Context7 Validation**: Query "Terminal capability detection UTF-8 support bash" and "ANSI escape sequence handling best practices"

- [X] T012 [US1] [US2] Implement lib/ui/boxes.sh - Adaptive box drawing system
  - Terminal capability detection: is_utf8_locale(), is_utf8_terminal(), is_ssh_session()
  - Character set definitions: BOX_UTF8_DOUBLE (╔═╗), BOX_UTF8 (┌─┐), BOX_ASCII (+--+)
  - Auto-detection logic: Combine TERM check + LANG check + SSH detection
  - Manual override: BOX_DRAWING environment variable (utf8-double/utf8/ascii)
  - Function: init_box_drawing() - Detect and select box character set
  - Function: draw_box(title, content[]) - Render box with adaptive characters
  - Function: draw_separator(width, title) - Horizontal separator lines
  - Custom bash rendering with get_visual_width() for perfect alignment

- [X] T013 [P] [US2] Add SSH detection to lib/core/utils.sh
  - Function: is_ssh_session() - Check SSH_CONNECTION and SSH_CLIENT environment variables
  - Already implemented in lib/core/utils.sh (lines 248-250)
  - Used by box drawing to force ASCII in SSH sessions
  - Override: BOX_DRAWING=utf8 can force UTF-8 even in SSH (advanced users)

**Checkpoint**: Terminal detection and box drawing complete - UI foundation ready ✅

---

## Phase 3: Verification Framework (Week 2)

**Purpose**: Real verification functions for all components (no hard-coded success)

**User Story Mapping**: US1 (Fresh Installation), US3 (Re-run Safety), US5 (Best Practices)

**Context7 Validation**: API key invalid - using fallback strategy with constitutional compliance

### Health Checks (Pre/Post Installation)

- [X] T014 [P] [US1] Implement lib/verification/health_checks.sh - System health validation
  - Function: pre_installation_health_check() - Check prerequisites before starting
    - Passwordless sudo check (warning if not configured, not a blocker)
    - Disk space check (10GB minimum required)
    - Internet connectivity check (ping github.com)
    - Required commands check (curl, wget, git, tar, gzip, jq, bc)
  - Function: post_installation_health_check() - Validate complete system after installation
    - All components installed and functional
    - No conflicts or errors
    - Performance targets met (fnm <50ms, gum <10ms)
  - Return: 0=all passed, 1=critical failures (blocking), exit codes capture failures

### Component Verification Functions (Unit Tests)

**Context7 Validation**: Using fallback with constitutional compliance requirements

- [X] T015 [P] [US1] [US3] Implement verify_ghostty_installed() in lib/verification/unit_tests.sh
  - Check 1: Binary exists at $GHOSTTY_APP_DIR/bin/ghostty
  - Check 2: Binary is executable
  - Check 3: Version check succeeds: `ghostty --version` returns valid version
  - Check 4: Configuration validation: `ghostty +show-config` succeeds without errors
  - Check 5: Shared libraries check: `ldd ghostty` shows no "not found"
  - Return: 0=success, 1=failure with diagnostic error message

- [X] T016 [P] [US1] [US3] Implement verify_zsh_configured() in lib/verification/unit_tests.sh
  - Check 1: ZSH binary exists and is executable
  - Check 2: Oh My ZSH installed (~/.oh-my-zsh directory exists)
  - Check 3: .zshrc configured with Oh My ZSH
  - Check 4: Required plugins loaded
  - Return: 0=success, 1=failure

- [X] T017 [P] [US1] [US3] [US5] Implement verify_python_uv() in lib/verification/unit_tests.sh
  - Check 1: uv command exists
  - Check 2: Version check: `uv --version` returns valid version
  - Check 3: uv in PATH (~/.local/bin/uv or /usr/local/bin/uv)
  - Check 4: uv pip subcommand works: `uv pip --version`
  - Performance: Measure uv startup time (should be <100ms, much faster than pip)
  - Return: 0=success, 1=failure

- [X] T018 [P] [US1] [US3] [US5] Implement verify_fnm_installed() in lib/verification/unit_tests.sh
  - Check 1: fnm command exists
  - Check 2: Version check: `fnm --version` succeeds
  - Check 3: fnm in PATH (~/.local/share/fnm/fnm)
  - Check 4: Shell integration configured (.zshrc or .bashrc)
  - Return: 0=success, 1=failure

- [X] T019 [US1] [US3] Implement verify_fnm_performance() in lib/verification/unit_tests.sh (CONSTITUTIONAL)
  - Performance test: Measure `time fnm env` startup time with nanosecond precision
  - Requirement: MUST be <50ms (constitutional requirement - AGENTS.md line 184)
  - Calculate duration_ms using date +%s%N (nanoseconds)
  - If >50ms: Return 1 with error "CONSTITUTIONAL VIOLATION: fnm startup ${duration_ms}ms >50ms"
  - If <50ms: Return 0 with success "✓ fnm startup: ${duration_ms}ms (<50ms ✓ CONSTITUTIONAL COMPLIANCE)"

- [X] T020 [P] [US1] [US3] Implement verify_nodejs_version() in lib/verification/unit_tests.sh
  - Check 1: node command exists
  - Check 2: Version check: `node --version` returns v25.2.0 or higher (latest, NOT LTS)
  - Check 3: npm available: `npm --version` succeeds
  - Constitutional compliance: Latest Node.js (v25+), NOT LTS
  - Return: 0=success (v25.2.0+), 1=failure or version too old

- [X] T021 [P] [US1] [US3] Implement verify_claude_cli() in lib/verification/unit_tests.sh
  - Check 1: claude command exists
  - Check 2: Version check succeeds
  - Check 3: Configuration check (API key not required for verification)
  - Return: 0=success, 1=failure

- [X] T022 [P] [US1] [US3] Implement verify_gemini_cli() in lib/verification/unit_tests.sh
  - Check 1: gemini command exists
  - Check 2: Version check succeeds
  - Return: 0=success, 1=failure

- [X] T023 [P] [US1] [US3] Implement verify_context_menu() in lib/verification/unit_tests.sh
  - Check 1: Nautilus action file exists at ~/.local/share/nautilus/scripts/ or appropriate location
  - Check 2: File is executable
  - Check 3: Ghostty path configured correctly in script
  - Return: 0=success, 1=failure

### Integration Tests (Cross-Component Validation)

- [X] T024 [P] [US1] Implement lib/verification/integration_tests.sh - Cross-component validation
  - Test 1: ZSH + fnm integration - Shell integration works, auto-switching on cd
  - Test 2: Ghostty + ZSH - Ghostty launches with ZSH as default shell
  - Test 3: AI tools + Node.js - Claude/Gemini CLIs work with installed Node.js
  - Test 4: Context menu + Ghostty - Right-click integration functional
  - Each test returns 0=success, 1=failure with diagnostic info

**Checkpoint**: Verification framework complete - All components have real system state checks ✅

**Files Created (Phase 3)**:
- lib/ui/boxes.sh (379 lines) - Adaptive UTF-8/ASCII box drawing
- lib/verification/health_checks.sh (349 lines) - Pre/post health checks
- lib/verification/unit_tests.sh (533 lines) - 9 verification functions
- lib/verification/integration_tests.sh (331 lines) - 4 integration tests
**Total**: 1,592 lines

---

## Phase 4: Task Modules (Week 2-3)

**Purpose**: Individual installation task modules with duplicate detection

**User Story Mapping**: US1 (Fresh Installation), US3 (Re-run Safety), US4 (Duplicate Detection), US5 (Best Practices)

**CRITICAL**: EVERY task module MUST implement duplicate detection BEFORE installation

### Duplicate Detection Pattern (Template for all tasks)

```bash
# MANDATORY: Check existing installation BEFORE proceeding
task_install_COMPONENT() {
    log "INFO" "Checking for existing COMPONENT installation..."

    # Use duplicate detection library
    source lib/verification/duplicate_detection.sh
    local detection_result=$(detect_COMPONENT_installation)

    # Parse result: {exists, version, installation_method, duplicates[]}
    if [ "$detection_result.exists" = "true" ]; then
        local version="$detection_result.version"
        if version_meets_requirements "$version"; then
            log "INFO" "↷ COMPONENT $version already installed via $detection_result.installation_method"
            mark_task_completed "install-COMPONENT" 0  # 0 seconds (skipped)
            return 0  # Idempotent - skip installation
        fi
    fi

    # Check for duplicates
    if [ ${#detection_result.duplicates[@]} -gt 0 ]; then
        log "WARNING" "Multiple COMPONENT installations detected:"
        for dup in "${detection_result.duplicates[@]}"; do
            log "WARNING" "  - $dup"
        done
        log "INFO" "Will clean up duplicates after successful installation"
    fi

    # Proceed with installation...
}
```

### Task Module: Ghostty Installation

**Context7 Validation**: Query "Ghostty terminal emulator installation Ubuntu 25.10 source build 2025" and "Zig compiler version requirements for Ghostty"

- [X] T025 [US1] [US3] Implement lib/tasks/ghostty.sh - Ghostty installation from source
  - **Duplicate Detection**: Check `command -v ghostty`, verify version, detect multiple installations
  - **Context7**: Query recommended Ghostty installation method (source vs package)
  - Dependency: Zig 0.14.0+ compiler (install if missing)
  - Clone Ghostty repository (or use existing clone)
  - Build with Zig: `zig build -Doptimize=ReleaseFast`
  - Install to $GHOSTTY_APP_DIR/bin/ghostty
  - Configuration: Copy configs/ghostty/config to ~/.config/ghostty/
  - Desktop file: Create .desktop file for app menu
  - Cleanup: Remove duplicates if detected during duplicate detection
  - Verify: Call verify_ghostty_installed() before marking complete

- [X] T026 [P] [US1] Implement lib/tasks/zsh.sh - ZSH + Oh My ZSH setup
  - **Duplicate Detection**: Check ZSH installed, Oh My ZSH directory exists
  - **Context7**: Query "Oh My ZSH installation best practices Ubuntu 2025"
  - Install ZSH via apt (if not already installed)
  - Install Oh My ZSH framework (if not already installed)
  - Configure .zshrc with plugins (git, docker, kubectl, zsh-autosuggestions, zsh-syntax-highlighting)
  - Preserve existing user customizations (backup .zshrc first)
  - Set ZSH as default shell (if user confirms)
  - Verify: Call verify_zsh_configured()

### Task Module: Python Package Manager (uv)

**Context7 Validation**: Query "uv Python package manager Astral installation Ubuntu 2025" and "uv vs pip performance benchmarks"

- [X] T027 [US1] [US3] [US5] Implement lib/tasks/python_uv.sh - Python + uv installation
  - **Duplicate Detection**: Check `command -v uv`, check for pip/poetry/pipenv conflicts
  - **Context7**: Query "uv installation best practices and security 2025"
  - Check for conflicting package managers: pip, poetry, pipenv (warn if detected, offer cleanup)
  - Install uv via official installer: `curl -LsSf https://astral.sh/uv/install.sh | sh`
  - Add to PATH: ~/.local/bin/uv
  - Shell integration: Add uv completion to .zshrc/.bashrc
  - Constitutional compliance: Prohibit pip/pip3/python -m pip usage (add warning in .zshrc)
  - Verify: Call verify_python_uv()
  - Performance benchmark: Test uv speed vs pip (for documentation)

### Task Module: Node.js Package Manager (fnm)

**Context7 Validation**: Query "fnm Fast Node Manager installation Ubuntu 2025" and "fnm vs nvm performance comparison"

- [X] T028 [US1] [US3] [US5] Implement lib/tasks/nodejs_fnm.sh - Node.js + fnm installation
  - **Duplicate Detection**: Check `command -v fnm`, detect nvm/n/asdf conflicts
  - **Context7**: Query "fnm installation method and shell integration 2025"
  - Check for conflicting version managers: nvm, n, asdf (warn if detected, offer cleanup)
  - Install fnm via official installer: `curl -fsSL https://fnm.vercel.app/install | bash`
  - XDG-compliant installation: ~/.local/share/fnm
  - Shell integration: Add `eval "$(fnm env --use-on-cd)"` to .zshrc/.bashrc
  - Install latest Node.js: `fnm install latest && fnm default latest`
  - Constitutional requirement: Latest Node.js (v25.2.0+), NOT LTS
  - Auto-switching: Configure fnm to auto-switch on directory change (.node-version/.nvmrc detection)
  - Verify: Call verify_fnm_installed() AND verify_fnm_performance()
  - Performance validation: CRITICAL - fnm startup MUST be <50ms (constitutional)

### Task Module: AI Tools Installation

**Context7 Validation**: Query for each tool:
- "anthropic-ai/claude-code CLI installation npm 2025"
- "google/gemini-cli installation npm 2025"
- "github/copilot CLI installation npm 2025"

- [X] T029 [US1] [US3] Implement lib/tasks/ai_tools.sh - Claude/Gemini/Copilot CLI installation
  - **Duplicate Detection**: Check each CLI command exists, verify versions, detect duplicates
  - **Context7**: Query installation methods for each AI tool
  - Prerequisite: Node.js v25.2.0+ via fnm (verify before proceeding)
  - Install Claude CLI: `npm install -g @anthropic-ai/claude-code`
  - Install Gemini CLI: `npm install -g @google/gemini-cli`
  - Install GitHub Copilot CLI: `npm install -g @github/copilot`
  - Verify each installation: verify_claude_cli(), verify_gemini_cli()
  - Desktop duplicates: Check for duplicate icons, clean up if found
  - Configuration: .env file setup for API keys (template, not actual keys)

- [X] T030 [P] [US1] Implement lib/tasks/context_menu.sh - Nautilus "Open in Ghostty" integration
  - **Duplicate Detection**: Check existing Nautilus actions/scripts
  - Create Nautilus action file (or script, depending on Nautilus version)
  - Configure to launch Ghostty with current directory
  - Make executable
  - Verify: Call verify_context_menu()

**Checkpoint**: All installation task modules complete with duplicate detection and verification

---

## Phase 5: Progressive Summarization & Collapsible Output (Week 3)

**Purpose**: Docker-like UI with collapsible output

**User Story Mapping**: US1 (Fresh Installation), US6 (Verbose Mode Toggle), US7 (Parallel Tasks)

**Context7 Validation**: Query "ANSI cursor management bash scripts" and "Terminal output collapsing patterns"

- [X] T031 [US1] [US6] Implement lib/ui/collapsible.sh - Docker-like progressive summarization
  - Task status tracking: Global arrays TASK_STATUS[], TASK_TIMES[], TASK_ERRORS[], TASK_ORDER[]
  - Function: register_task(task_id, task_name) - Initialize task
  - Function: render_task(task_id) - Render single task based on status
    - pending: "⏸ Task name (queued)"
    - running: "⠋ Task name..." with gum spinner (or plain spinner)
    - success: "✓ Task name (duration)"
    - failed: "✗ Task name (FAILED)" + auto-expanded error details
    - skipped: "↷ Task name (already installed)"
  - ANSI cursor management: clear_lines(count), update_display()
  - Collapsing: Completed tasks collapse to single line
  - Expansion: Errors auto-expand with recovery suggestions

- [X] T032 [P] [US1] [US7] Implement lib/ui/progress.sh - Progress bars and spinners
  - Function: show_progress_bar() - Calculate and display overall progress
    - Progress bar width: 30 characters
    - Filled: ● (completed tasks), Empty: ○ (remaining tasks)
    - Percentage: (completed / total) * 100
    - Task count: "7/20 tasks"
  - Function: show_spinner(task_id) - Launch gum spinner for active task
  - Function: show_header() - Box with installation title
  - Function: show_footer() - Time elapsed + estimated remaining

- [X] T033 [US6] Implement verbose mode toggle in lib/ui/collapsible.sh
  - Global: VERBOSE_MODE=false
  - Function: toggle_verbose() - Switch between collapsed and expanded output
  - Trap: Catch USR1 signal (or keyboard input) to toggle
  - Verbose mode: Show full output for all tasks (no collapsing)
  - Collapsed mode: Standard Docker-like output (default)
  - Command-line flag: --verbose sets VERBOSE_MODE=true at start
  - Key press: 'v' toggles during execution (if terminal supports)

**Checkpoint**: UI system complete - Collapsible output and progress bars functional

---

## Phase 6: Orchestration & Main Entry Point (Week 4)

**Purpose**: Refactor start.sh to use modular lib/ architecture

**User Story Mapping**: US1 (Fresh Installation), US3 (Re-run Safety), US7 (Parallel Tasks)

### Task Registry and Dependency Resolution

- [ ] T034 [US1] [US7] Create task registry in new start.sh
  - Task definitions: Array of {id, name, install_function, verify_function, dependencies[], estimated_duration}
  - All tasks from lib/tasks/*.sh: gum, ghostty, zsh, python_uv, nodejs_fnm, ai_tools, context_menu
  - Dependency graph:
    - verify-prereqs → no dependencies
    - install-gum → verify-prereqs
    - install-ghostty → verify-prereqs
    - install-zsh → verify-prereqs
    - install-uv → verify-prereqs (parallel with fnm)
    - install-fnm → verify-prereqs (parallel with uv)
    - install-nodejs → install-fnm
    - install-ai-tools → install-nodejs
    - install-context-menu → install-ghostty
  - Topological sort: Resolve dependencies, determine execution order
  - Independent tasks marked for parallel execution

- [ ] T035 [US3] Implement state management in start.sh orchestrator
  - Load installation state: Call init_state() from lib/core/state.sh
  - Resume mode: --resume flag calls resume_installation()
  - Idempotency: Check is_task_completed() before each task
  - Skip completed tasks: Mark as "skipped", show "↷ Already installed"
  - Track failures: Retry failed tasks from previous run

### Parallel Execution Engine

- [ ] T036 [US7] Implement parallel task execution in start.sh
  - Function: execute_parallel_tasks(task_ids[]) - Launch independent tasks in background
  - Background jobs: Use `task &` to launch parallel tasks
  - PID tracking: Capture PIDs, wait for all to complete
  - Error aggregation: Collect errors from parallel tasks
  - Progress monitoring: monitor_parallel_tasks() updates display for all active tasks
  - Example: uv and fnm install in parallel (independent, different package managers)

### Command-Line Interface

- [ ] T037 [US1] [US2] [US6] Implement CLI argument parsing in start.sh
  - --help: Show usage information and examples
  - --verbose: Enable verbose mode (no collapsing)
  - --resume: Resume from last checkpoint
  - --force-all: Force reinstall all components (ignore idempotency)
  - --skip-checks: Skip pre-installation health checks (not recommended)
  - --box-style <ascii|utf8|utf8-double>: Force box drawing style
  - Parse arguments, set flags, validate combinations

### Main Orchestrator Logic

- [ ] T038 [US1] Create new start.sh orchestrator (replaces monolithic script)
  - Load all lib/ modules: source lib/core/*.sh, lib/ui/*.sh, lib/tasks/*.sh, lib/verification/*.sh
  - Initialize systems: logging, state, TUI, box drawing
  - Pre-installation health check: Run pre_installation_health_check() unless --skip-checks
  - Capture system state: system_state_before.json
  - Execute task registry: Topological sort → parallel execution where possible
  - Post-installation health check: Run post_installation_health_check()
  - Capture system state: system_state_after.json
  - Final summary: Show completed tasks, failed tasks, performance metrics
  - Total duration: Validate <10 minutes on fresh installation (constitutional)

- [ ] T039 [US1] Add interrupt handling (SIGINT, SIGTERM) to start.sh
  - Trap: cleanup_on_exit() saves state on interrupt
  - Kill background spinners/tasks gracefully
  - Save installation state to JSON
  - Display: "Installation interrupted, run './start.sh --resume' to continue"

**Checkpoint**: Orchestration complete - start.sh is modular, parallel-capable, resume-safe

---

## Phase 7: App Duplicate Detection & Cleanup (User Story 4)

**Purpose**: Detect and clean up duplicate applications (snap vs apt, disabled snaps)

**User Story Mapping**: US4 (Duplicate App Detection and Cleanup)

**Context7 Validation**: Query "Ubuntu snap vs apt duplicate detection 2025" and "Safe snap package removal best practices"

- [X] T040 [P] [US4] Implement lib/tasks/app_audit.sh - Duplicate app detection system with disk usage calculation (FR-064, FR-066)
  - **Status**: ✅ COMPLETE (2025-11-18)
  - **Implementation**: lib/tasks/app_audit.sh created with comprehensive audit system
  - **Context7**: Query "Ubuntu application duplicate detection methods 2025"
  - Scan installed packages: `dpkg -l`, `snap list`, desktop file scanning ✅
  - Detect duplicates: Same app installed via snap + apt ✅
  - Detect disabled snaps: `snap list --all | grep disabled` ✅
  - Detect unnecessary browsers: Firefox, Chromium, Chrome, Edge (if 4 browsers, recommend keeping 1-2) ✅
  - **FR-066**: Calculate disk usage per duplicate: `du -sh /snap/<package>` for snaps, `dpkg-query -W -f='${Installed-Size}' <package>` for apt packages ✅
  - Aggregate total disk usage by category (snap-duplicates, apt-duplicates, disabled-snaps) ✅
  - Generate report: /tmp/ubuntu-apps-audit.md with categorized duplicates and disk usage metrics ✅
  - **Acceptance**: Disk usage calculated and reported for each duplicate category ✅
  - **Functions Exported**: scan_apt_packages, scan_snap_packages, scan_desktop_files, detect_duplicates, detect_disabled_snaps, detect_browsers, generate_audit_report, task_run_app_audit

- [ ] T041 [US4] Implement duplicate categorization in lib/tasks/app_audit.sh
  - Category 1: Enabled duplicates (snap + apt both active) - HIGH priority
  - Category 2: Disabled snaps (old versions taking space) - MEDIUM priority
  - Category 3: Unnecessary browsers (4 browsers installed) - LOW priority
  - For each category: List apps, disk usage, recommendations
  - Risk assessment: low/medium/high for each cleanup action

- [ ] T042 [P] [US4] Implement safe cleanup commands in lib/tasks/app_audit.sh
  - Function: cleanup_duplicate(app_name, removal_method) - Remove duplicate safely
  - Check user data: Identify config/data locations before removal
  - Backup user data: Create backup if removing package with user data
  - Removal methods: `sudo apt remove`, `sudo snap remove`, desktop file deletion
  - Preserve preferences: Move bookmarks/settings before browser removal
  - Verification: Confirm app icon no longer appears in "Show Apps"

- [ ] T043 [US4] Create CLI for app audit and cleanup
  - Command: `./scripts/app-audit.sh` - Run duplicate detection, generate report
  - Command: `./scripts/app-audit.sh --cleanup` - Interactive cleanup (confirm each action)
  - Command: `./scripts/app-audit.sh --cleanup --auto` - Automatic cleanup (non-interactive, follows recommendations)
  - Command: `./scripts/app-audit.sh --report-only` - Generate report without cleanup

- [ ] T044 [US4] Desktop icon verification after cleanup
  - Check: `ls ~/.local/share/applications/*.desktop` for duplicates
  - Check: GNOME app drawer shows single icon per app (manual visual inspection)
  - Verify: No broken .desktop files (validate Exec= paths)

**Checkpoint**: App duplicate detection and cleanup system complete - User can audit and clean system

---

## Phase 8: Context7 Integration for Best Practices (User Story 5)

**Purpose**: Validate installations against Context7 best practices

**User Story Mapping**: US5 (Best Practice App Installation)

**Context7 Validation**: Query "Context7 MCP integration patterns bash 2025"

- [ ] T045 [P] [US5] Implement lib/tasks/context7_validation.sh - Context7 best practices queries
  - Function: query_context7(library_name) - Query recommended installation method
  - Use Context7 MCP tools: mcp__context7__resolve-library-id, mcp__context7__get-library-docs
  - Parse response: Recommended method (snap/apt/source), version, security notes
  - Cache results: Store Context7 responses to avoid repeated queries
  - Return: {recommended_method, recommended_version, security_notes, known_issues}

- [ ] T046 [US5] Implement installation method validation in lib/tasks/context7_validation.sh
  - Function: validate_installation(app_name, current_method, current_version) - Compare against Context7
  - Check: Is current_method the recommended method?
  - Check: Is current_version up-to-date?
  - Check: Are security recommendations followed?
  - Generate compliance report: /tmp/context7-compliance-report.md

- [ ] T047 [P] [US5] Implement migration suggestions in lib/tasks/context7_validation.sh
  - Function: suggest_migration(app_name, current_method, recommended_method) - Generate migration steps
  - Example: "Ghostty installed via snap, Context7 recommends source build"
  - Migration steps: Backup data, remove old installation, install via recommended method
  - Risk assessment: Data loss potential, downtime, complexity

- [ ] T048 [US5] Integrate Context7 pre-installation queries into task modules (FR-071)
  - **File**: `lib/tasks/*.sh` (all task modules: ghostty.sh, zsh.sh, python_uv.sh, nodejs_fnm.sh, ai_tools.sh)
  - **Implementation**:
    - BEFORE installation: Query Context7 via mcp__context7__resolve-library-id and mcp__context7__get-library-docs
    - Extract recommended installation method (apt/snap/source), version, configuration
    - If Context7 available: Use recommended method; else: Use fallback defaults
    - Log Context7 recommendation and chosen method
  - **Pattern**: In each install_<component>() function:
    ```bash
    # Query Context7 for latest recommendations
    CONTEXT7_REC=$(query_context7_for_component "<component>")
    if [[ -n "$CONTEXT7_REC" ]]; then
      # Use Context7 recommended method
    else
      # Use default method
    fi
    ```
  - **Acceptance**: All 6 task modules query Context7 before installation, FR-071 satisfied

**Checkpoint**: Context7 integration complete - All installations follow best practices

---

## Phase 9: Testing & Validation (Week 4-5)

**Purpose**: Comprehensive testing across environments

**User Story Mapping**: All user stories (US1-US7)

### Test Scripts (Constitutional Compliance)

- [ ] T049 [P] Create tests/test-fresh-install.sh - Docker-based fresh installation test
  - Docker image: ubuntu:25.10
  - Clone repository into container
  - Run `./start.sh`
  - Verify: All tasks complete, <10 minutes, all verifications pass
  - Capture logs for analysis

- [ ] T050 [P] [US3] Create tests/test-idempotency.sh - Re-run safety validation
  - Run `./start.sh` twice in succession
  - First run: Complete installation
  - Second run: All tasks skipped, <30 seconds
  - Verify: User customizations preserved (diff .zshrc, ghostty config)

- [ ] T051 [P] [US3] Create tests/test-resume.sh - Interrupt and resume capability
  - Run `./start.sh`
  - Kill process at 50% completion (simulate power loss)
  - Run `./start.sh --resume`
  - Verify: Resumes from checkpoint, skips completed tasks, completes successfully

- [ ] T052 [P] [US1] [US2] Create tests/test-cross-terminal.sh - Terminal compatibility
  - Test UTF-8 mode: BOX_DRAWING=utf8 ./start.sh
  - Test ASCII mode: BOX_DRAWING=ascii ./start.sh
  - Test SSH: ssh localhost ./start.sh (verify ASCII auto-detection)
  - Test TTY: Simulate Linux console (TERM=linux)
  - Verify: No broken characters in any environment

- [ ] T053 [P] Create tests/test-performance.sh - Performance benchmarks
  - Measure total installation time: `time ./start.sh`
  - Measure fnm startup: `time fnm env` (MUST be <50ms)
  - Measure gum startup: `time gum --version` (MUST be <10ms)
  - Measure re-run time: `time ./start.sh` (MUST be <30s when all tasks complete)
  - Parallel vs sequential: Compare total time with parallel execution enabled/disabled
  - Generate performance report: /tmp/performance-benchmark-results.md

- [ ] T054 [P] Create tests/test-error-recovery.sh - Error injection and handling
  - Inject failures: Simulate network errors, missing dependencies, permission errors
  - Verify: Errors auto-expand with recovery suggestions
  - Verify: Continue-or-abort prompts work correctly
  - Verify: Rollback capability functions (if implemented)

### Integration with Local CI/CD

- [ ] T055 [US1] Integrate with .runners-local/workflows/gh-workflow-local.sh
  - Add TUI system validation to local workflow
  - Run all test scripts as part of workflow
  - Validate performance targets (fnm <50ms, gum <10ms, total <10min)
  - Generate workflow report with test results

**Checkpoint**: Testing complete - All environments validated, performance targets met

---

## Phase 10: Documentation & Deployment (Week 5)

**Purpose**: Complete documentation and prepare for main branch merge

**User Story Mapping**: All user stories (documentation for complete system)

### Documentation Updates

- [ ] T056 [P] Update README.md with Modern TUI system highlights
  - Add: One-command installation instructions
  - Add: New command-line options (--verbose, --resume, --box-style)
  - Add: Troubleshooting section for TUI-specific issues (box drawing, SSH)
  - Add: Performance expectations (10 min fresh install, <50ms fnm, <10ms gum)

- [ ] T057 [P] Create ARCHITECTURE.md for lib/ modular design
  - Explain lib/ directory structure (core, ui, tasks, verification)
  - Data flow diagrams: spec → plan → implementation
  - Component interaction diagrams (orchestrator → task modules → verification)
  - Design decisions and rationale (why gum, why uv/fnm, why modular)

- [ ] T058 [P] Update AGENTS.md with TUI system references
  - Reference new lib/ architecture
  - Update installation instructions to use new start.sh
  - Add troubleshooting for TUI-specific issues
  - Constitutional compliance: fnm <50ms, gum exclusive, modular architecture

- [ ] T059 [P] Create MIGRATION-GUIDE.md
  - Differences between start.sh and start-legacy.sh
  - How to rollback if needed: `./start-legacy.sh`
  - User customization preservation guarantees
  - Feature comparison table (old vs new)

- [ ] T060 [P] Update SPEC-KIT-TUI-INTEGRATION.md
  - Document how TUI system integrates with Spec-Kit workflow
  - References to spec.md, plan.md, tasks.md, contracts/
  - Usage examples for future features

### Final Validation and Deployment

- [ ] T061 Run complete test suite and validate all success criteria
  - All tests pass (fresh install, idempotency, resume, performance)
  - Constitutional compliance verified (10/10 principles)
  - Local CI/CD workflows pass (`./.runners-local/workflows/gh-workflow-local.sh all`)
  - Performance benchmarks meet targets (<10min, <50ms fnm, <10ms gum)
  - Documentation complete (README, ARCHITECTURE, quickstart)

- [ ] T062 Create conversation log for implementation
  - Save complete conversation log to documentations/development/conversation_logs/
  - Include system state snapshots (before/after)
  - Include CI/CD logs from local workflows
  - Name: CONVERSATION_LOG_YYYYMMDD_modern_tui_implementation.md

- [ ] T063 Constitutional branch workflow merge to main
  - Final local CI/CD validation: `./.runners-local/workflows/gh-workflow-local.sh all`
  - Commit with constitutional format (feat: message with performance metrics)
  - Push to branch: `git push -u origin 001-modern-tui-system`
  - Merge to main: `git checkout main && git merge 001-modern-tui-system --no-ff`
  - Push to main: `git push origin main`
  - DO NOT DELETE BRANCH (constitutional requirement - branch preservation)

- [ ] T064 Post-merge validation
  - Verify GitHub Pages still works (docs/.nojekyll preserved)
  - Test installation on fresh Ubuntu 25.10 VM
  - Monitor for issues in first 48 hours
  - Create GitHub release tag (optional)

**Checkpoint**: Documentation complete, deployment successful, system production-ready

---

## Dependencies & Execution Order

### Phase Dependencies

1. **Setup (Phase 1)**: No dependencies - start immediately
2. **Foundational (Phase 2)**: Depends on Setup completion - BLOCKS all user story implementation
   - Wave 1 (Core Infrastructure): CRITICAL - Required for ALL subsequent work
   - Wave 2 (Adaptive Box Drawing): Depends on Wave 1 core libraries
3. **Verification Framework (Phase 3)**: Depends on Foundational (can run in parallel with task modules)
4. **Task Modules (Phase 4)**: Depends on Foundational + Verification Framework
5. **Collapsible Output (Phase 5)**: Depends on Core Infrastructure (Wave 1)
6. **Orchestration (Phase 6)**: Depends on ALL previous phases (final integration)
7. **App Duplicate Detection (Phase 7)**: Independent feature, can run in parallel with Phases 3-5
8. **Context7 Integration (Phase 8)**: Independent feature, can run in parallel with Phases 3-5
9. **Testing (Phase 9)**: Depends on Orchestration (Phase 6) - Full system must be complete
10. **Documentation (Phase 10)**: Depends on Testing (Phase 9) - Final validation before deployment

### User Story Dependencies

**User Story 1 - Fresh Installation (P1)**:
- Phases 1-6 (Setup → Orchestration)
- All core functionality required
- Can proceed after Phase 2 (Foundational) for initial development

**User Story 2 - SSH Installation (P1)**:
- Phase 2 Wave 2 (Adaptive Box Drawing)
- Can develop in parallel with US1

**User Story 3 - Re-run Safety (P1)**:
- Phase 2 Wave 1 (State Management)
- Phase 4 (Duplicate Detection in all task modules)
- Can develop in parallel with US1

**User Story 4 - Duplicate Detection (P2)**:
- Phase 7 (App Duplicate Detection)
- Independent of installation system, can develop in parallel with US1-US3

**User Story 5 - Best Practices (P2)**:
- Phase 8 (Context7 Integration)
- Independent of core installation, can develop in parallel

**User Story 6 - Verbose Mode (P3)**:
- Phase 5 (Collapsible Output) - Toggle mechanism
- Depends on collapsible output being implemented first

**User Story 7 - Parallel Execution (P3)**:
- Phase 6 (Orchestration) - Parallel engine
- Depends on task registry and dependency resolution

### Within Each Phase

**Phase 2 (Foundational)**:
- Wave 1 Core Infrastructure: T005-T011 (all can run in parallel except T010→T011)
- Wave 2 Box Drawing: T012-T013 (depends on T006-T009 from Wave 1)

**Phase 3 (Verification)**:
- T014 (health checks) can run in parallel with T015-T023 (verification functions)
- T024 (integration tests) depends on T015-T023 completion

**Phase 4 (Task Modules)**:
- T025 (Ghostty), T026 (ZSH), T027 (uv), T028 (fnm): All can run in parallel
- T029 (AI tools) depends on T028 (fnm/Node.js)
- T030 (context menu) depends on T025 (Ghostty)

**Phase 5 (Collapsible Output)**:
- T031-T033 sequential (collapsible → progress → verbose toggle)

**Phase 6 (Orchestration)**:
- T034-T039 sequential (task registry → state → parallel → CLI → orchestrator → interrupts)

**Phase 7 (App Audit)**:
- T040-T042 can run in parallel
- T043-T044 sequential (CLI → verification)

**Phase 8 (Context7)**:
- T045-T047 can run in parallel
- T048 integration after T045-T047

**Phase 9 (Testing)**:
- T049-T054 all independent, can run in parallel
- T055 depends on T049-T054 completion

**Phase 10 (Documentation)**:
- T056-T060 all independent, can run in parallel
- T061-T064 sequential (validation → log → merge → post-merge)

### Parallel Opportunities (Multi-Agent Execution)

**Agent 1: project-health-auditor**
- T045-T047 (Context7 validation)
- T055 (CI/CD integration)

**Agent 2: documentation-guardian**
- T005 (Duplicate detection library)
- T014 (Health checks)

**Agent 3: Component Installation (Ghostty)**
- T010 (gum installation)
- T025 (Ghostty installation)

**Agent 4: Component Installation (ZSH)**
- T026 (ZSH configuration)

**Agent 5: Component Installation (Python)**
- T027 (uv installation)
- T017 (uv verification)

**Agent 6: Component Installation (Node.js)**
- T028 (fnm installation)
- T018-T019 (fnm verification + performance)

**Agent 7: Component Installation (AI Tools)**
- T029 (Claude/Gemini/Copilot)
- T021-T022 (verification)

**Agent 8: App Audit System**
- T040-T044 (Duplicate detection and cleanup)

**Agent 9: constitutional-compliance-agent**
- T049-T054 (All test scripts)
- T061 (Final validation)

**Wave Execution Strategy**:
1. **Wave 1 (Week 1)**: 5 agents in parallel
   - Agents 2, 3, 5, 6: Core infrastructure setup
   - Agent 1: Context7 preparation
2. **Wave 2 (Week 2)**: 6 agents in parallel
   - Agents 2, 3, 4, 5, 6, 7: Component installations + verifications
3. **Wave 3 (Week 3)**: 3 agents in parallel
   - Agents 1, 8: Special features (Context7, App Audit)
   - Agent 9: UI and orchestration
4. **Wave 4 (Week 4)**: Agent 9 final integration and testing
5. **Wave 5 (Week 5)**: All agents documentation + deployment

---

## Implementation Strategy

### MVP First (User Stories 1-3 Only)

**Minimum Viable Product** includes:
1. Phase 1: Setup ✅
2. Phase 2: Foundational (Core Infrastructure + Box Drawing) ✅
3. Phase 3: Verification Framework ✅
4. Phase 4: Task Modules (Ghostty, ZSH, uv, fnm, AI tools) ✅
5. Phase 5: Collapsible Output ✅
6. Phase 6: Orchestration ✅
7. Phase 9: Testing (validation only) ✅

**Delivers**:
- Fresh installation (US1) ✅
- SSH support (US2) ✅
- Re-run safety (US3) ✅
- <10 minute installation ✅
- <50ms fnm, <10ms gum ✅

**Timeline**: 4 weeks (Phases 1-6)

### Incremental Delivery

After MVP:
1. **Phase 7**: Add duplicate detection (US4) - 3 days
2. **Phase 8**: Add Context7 integration (US5) - 3 days
3. **Phase 5 Enhancement**: Add verbose toggle (US6) - 1 day
4. **Phase 6 Enhancement**: Optimize parallel execution (US7) - 2 days
5. **Phase 9**: Complete testing - 3 days
6. **Phase 10**: Documentation and deployment - 2 days

**Total Timeline**: 5-6 weeks for complete system

### Parallel Team Strategy

**With 3 developers**:

**Week 1**:
- Developer A: Core infrastructure (T005-T009, T011)
- Developer B: gum + Ghostty installation (T010, T025)
- Developer C: Box drawing + verification (T012-T014)

**Week 2**:
- Developer A: Task modules (T027-T028 - uv/fnm)
- Developer B: Task modules (T026, T030 - ZSH, context menu)
- Developer C: Verification functions (T015-T024)

**Week 3**:
- Developer A: Collapsible output (T031-T033)
- Developer B: App audit (T040-T044)
- Developer C: Context7 integration (T045-T048)

**Week 4**:
- Developer A: AI tools + orchestration (T029, T034-T039)
- Developer B: Testing (T049-T054)
- Developer C: CI/CD integration (T055)

**Week 5**:
- All: Documentation (T056-T060)
- All: Final validation and deployment (T061-T064)

---

## Constitutional Compliance Checkpoints

**CRITICAL**: Validate these at EVERY phase

1. **TUI Framework**: gum used exclusively (FR-001) ✅
   - Verify: No whiptail, dialog, rich-cli in code
   - Graceful degradation to plain text if gum unavailable

2. **Box Drawing**: Adaptive UTF-8/ASCII (FR-002-005) ✅
   - Verify: Terminal detection logic implemented
   - Test: UTF-8 works in Ghostty, ASCII works in SSH

3. **Verification**: Real tests only (FR-007-012) ✅
   - Verify: NO hard-coded success messages
   - Test: Verification functions check actual system state

4. **Package Managers**: uv exclusive (FR-032-033), fnm exclusive (FR-034-035) ✅
   - Verify: NO pip/poetry/pipenv usage
   - Verify: NO nvm/n/asdf usage
   - Test: fnm startup <50ms (constitutional requirement)

5. **Architecture**: Modular lib/ structure (FR-020-031) ✅
   - Verify: lib/core/, lib/ui/, lib/tasks/, lib/verification/ all exist
   - Verify: start.sh is orchestrator only (<200 lines)

6. **Performance**: <10 min total, <50ms fnm, <10ms gum (FR-059-061) ✅
   - Test: `time ./start.sh` on fresh Ubuntu 25.10
   - Test: `time fnm env` for constitutional compliance
   - Test: `time gum --version`

7. **Critical Files**: docs/.nojekyll preserved ✅
   - Verify: File exists after implementation
   - Not in scope for this spec but related infrastructure

8. **Directory Naming**: .runners-local/ used (not local-infra/) ✅
   - Verify: All references use .runners-local/

9. **Node.js Version**: Latest v25.2.0+ (FR-038) ✅
   - Verify: fnm installs latest, NOT LTS
   - Test: `node --version` shows v25+

10. **Idempotency**: Safe re-run (FR-053-058) ✅
    - Test: Run `./start.sh` twice, second run <30s
    - Verify: User customizations preserved

---

## Success Metrics

### Performance Targets (Constitutional)

| Metric | Target | Validation Method | Task |
|--------|--------|-------------------|------|
| Total installation | <10 minutes | `time ./start.sh` | T053 |
| fnm startup | <50ms | `time fnm env` | T019, T053 |
| gum startup | <10ms | `time gum --version` | T053 |
| Re-run (idempotent) | <30 seconds | `time ./start.sh` (2nd run) | T050, T053 |
| Parallel speedup | 30-40% faster | Sequential vs parallel comparison | T053 |

### Functional Requirements (All FR-* from spec.md)

| Requirement | Validation | Task |
|-------------|-----------|------|
| FR-001: gum exclusive | Code inspection, no whiptail/dialog | T010, T061 |
| FR-007: Real verification | NO hard-coded success | T015-T023, T061 |
| FR-032: uv exclusive | NO pip usage | T027, T061 |
| FR-034: fnm exclusive | NO nvm usage | T028, T061 |
| FR-038: Node.js latest | v25.2.0+ installed | T020, T028, T061 |
| FR-053: Idempotency | Safe re-run test | T050, T061 |

### Quality Gates

- [ ] Zero broken box characters across all terminals (T052)
- [ ] 100% task verification coverage (T015-T023)
- [ ] Verification accuracy ≥99% (T049-T054)
- [ ] Installation success rate ≥99% (T049)
- [ ] User customizations preserved 100% (T050)

---

## Notes

- **[P]** tasks = different files, no dependencies on incomplete work, can run in parallel
- **[Story]** label (US1-US7) maps task to specific user story for traceability
- **Context7 queries**: MANDATORY for every component before installation
- **Duplicate detection**: MANDATORY for every installation task
- **Real verification**: MANDATORY - no hard-coded success messages
- **Performance validation**: MANDATORY - fnm <50ms is constitutional requirement
- Each wave/phase should be independently testable
- Stop at any checkpoint to validate independently
- Commit after each task or logical group of parallel tasks
- Constitutional violations = BLOCKER (must fix immediately)

---

**Total Tasks**: 64 tasks organized in 10 phases (6 implementation waves)
**Estimated Duration**: 5-6 weeks full implementation, 4 weeks for MVP
**Parallel Opportunities**: 40+ tasks marked [P] for parallel execution
**Context7 Queries**: 15+ component validation queries required
**Verification Functions**: 10 verification functions with real system checks
**Constitutional Compliance**: 10/10 principles validated at every phase<|MERGE_RESOLUTION|>--- conflicted
+++ resolved
@@ -3,13 +3,8 @@
 **Input**: Design documents from `/home/kkk/Apps/ghostty-config-files/specs/001-modern-tui-system/`
 **Prerequisites**: plan.md ✅, spec.md ✅, research.md ✅, data-model.md ✅, contracts/ ✅
 
-<<<<<<< HEAD
-**Progress**: 31/64 tasks complete (48.4%) - Phase 7 (App Audit) STARTED ✅
-**Last Updated**: 2025-11-18
-=======
-**Progress**: 33/64 tasks complete (51.6%) - Phase 5 (Progressive Summarization) COMPLETE ✅
+**Progress**: 34/64 tasks complete (53.1%) - Phase 5 COMPLETE ✅, Phase 7 STARTED ✅
 **Last Updated**: 2025-11-19
->>>>>>> 47aea565
 
 **Tests**: No explicit test requirements in spec.md - verification functions serve as integration tests
 
